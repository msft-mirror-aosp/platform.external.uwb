--- conflicted
+++ resolved
@@ -306,8 +306,6 @@
     ],
 }
 
-<<<<<<< HEAD
-=======
 rust_fuzz {
     name: "uwb_core_fuzzer",
     srcs: [
@@ -327,7 +325,6 @@
     },
 }
 
->>>>>>> b602138b
 rust_fuzz {
     name: "uwb_uci_rust_fuzzer",
     srcs: [
