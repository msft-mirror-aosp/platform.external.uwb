--- conflicted
+++ resolved
@@ -30,7 +30,7 @@
 use num_traits::FromPrimitive;
 use std::future::Future;
 use std::option::Option;
-use std::sync::{Arc, Mutex};
+use std::sync::Arc;
 use tokio::runtime::{Builder, Runtime};
 use tokio::sync::{mpsc, oneshot, Notify};
 use tokio::{select, task};
@@ -502,35 +502,19 @@
 }
 
 pub trait Dispatcher {
-<<<<<<< HEAD
-    fn send_jni_command(&self, cmd: JNICommand) -> Result<()>;
-    fn block_on_jni_command(&self, cmd: JNICommand) -> Result<UciResponse>;
-    fn wait_for_exit(&self) -> Result<()>;
-    fn get_device_info(&self) -> Option<GetDeviceInfoRspPacket>;
-    fn set_device_info(&self, device_info: Option<GetDeviceInfoRspPacket>);
-=======
     fn send_jni_command(&self, cmd: JNICommand, chip_id: String) -> Result<()>;
     fn block_on_jni_command(&self, cmd: JNICommand, chip_id: String) -> Result<UciResponse>;
     fn wait_for_exit(&mut self) -> Result<()>;
     fn get_device_info(&self) -> &Option<GetDeviceInfoRspPacket>;
     fn set_device_info(&mut self, device_info: Option<GetDeviceInfoRspPacket>);
->>>>>>> 43de1488
 }
 
 // Controller for sending tasks for the native thread to handle.
 pub struct DispatcherImpl {
-<<<<<<< HEAD
-    cmd_sender: mpsc::UnboundedSender<(JNICommand, Option<UciResponseHandle>)>,
-    // This isn't ideal, the wait should be inline with the teardown, and so the
-    // mutex would be unnecessary. However, as the surrounding code is being rearchitected,
-    // I'm just dropping Mutexes in here for now.
-    join_handle: Mutex<task::JoinHandle<Result<()>>>,
-=======
     cmd_sender: mpsc::UnboundedSender<(JNICommand, Option<UciResponseHandle>, String)>,
     join_handle: task::JoinHandle<Result<()>>,
->>>>>>> 43de1488
     runtime: Runtime,
-    device_info: Mutex<Option<GetDeviceInfoRspPacket>>,
+    device_info: Option<GetDeviceInfoRspPacket>,
 }
 
 impl DispatcherImpl {
@@ -575,8 +559,8 @@
             .build()?;
 
         let join_handle =
-            Mutex::new(runtime.spawn(drive(adaptation, event_manager, cmd_receiver, rsp_receiver)));
-        Ok(DispatcherImpl { cmd_sender, join_handle, runtime, device_info: Mutex::new(None) })
+            runtime.spawn(drive(adaptation, event_manager, cmd_receiver, rsp_receiver));
+        Ok(DispatcherImpl { cmd_sender, join_handle, runtime, device_info: None })
     }
 }
 
@@ -596,8 +580,8 @@
         Ok(ret)
     }
 
-    fn wait_for_exit(&self) -> Result<()> {
-        match self.runtime.block_on(&mut *self.join_handle.lock().unwrap()) {
+    fn wait_for_exit(&mut self) -> Result<()> {
+        match self.runtime.block_on(&mut self.join_handle) {
             Err(err) if err.is_panic() => {
                 error!("Driver thread is panic!");
                 Err(UwbErr::Undefined)
@@ -606,11 +590,11 @@
         }
     }
 
-    fn get_device_info(&self) -> Option<GetDeviceInfoRspPacket> {
-        self.device_info.lock().unwrap().clone()
-    }
-    fn set_device_info(&self, device_info: Option<GetDeviceInfoRspPacket>) {
-        *self.device_info.lock().unwrap() = device_info;
+    fn get_device_info(&self) -> &Option<GetDeviceInfoRspPacket> {
+        &self.device_info
+    }
+    fn set_device_info(&mut self, device_info: Option<GetDeviceInfoRspPacket>) {
+        self.device_info = device_info;
     }
 }
 
@@ -711,11 +695,7 @@
 
     #[test]
     fn test_deinitialize() {
-<<<<<<< HEAD
-        let (dispatcher, hal_sender) =
-=======
         let (mut dispatcher, _hal_sender) =
->>>>>>> 43de1488
             setup_dispatcher_and_return_hal_cb_sender(|mock_adaptation, _mock_event_manager| {
                 mock_adaptation.expect_hal_close(Ok(()));
             });
