--- conflicted
+++ resolved
@@ -43,14 +43,6 @@
 /// abstracts the UCI commands, responses, and notifications.
 #[async_trait]
 pub(crate) trait UciManager: 'static + Send + Sync + Clone {
-<<<<<<< HEAD
-    // Open the UCI HAL.
-    // All the other methods should be called after the open_hal() completes successfully.
-    async fn open_hal(&self, notf_sender: mpsc::UnboundedSender<UciNotification>) -> Result<()>;
-
-    // Close the UCI HAL.
-    async fn close_hal(&self) -> Result<()>;
-=======
     async fn set_logger_mode(&self, logger_mode: UciLoggerMode) -> Result<()>;
     // Set the sendor of the UCI notificaions.
     async fn set_core_notification_sender(
@@ -72,7 +64,6 @@
 
     // Close the UCI HAL.
     async fn close_hal(&self, force: bool) -> Result<()>;
->>>>>>> 43de1488
 
     // Send the standard UCI Commands.
     async fn device_reset(&self, reset_config: ResetConfig) -> Result<()>;
@@ -98,11 +89,7 @@
         session_id: SessionId,
         config_ids: Vec<AppConfigTlvType>,
     ) -> Result<Vec<AppConfigTlv>>;
-<<<<<<< HEAD
-    async fn session_get_count(&self) -> Result<usize>;
-=======
     async fn session_get_count(&self) -> Result<u8>;
->>>>>>> 43de1488
     async fn session_get_state(&self, session_id: SessionId) -> Result<SessionState>;
     async fn session_update_controller_multicast_list(
         &self,
@@ -110,8 +97,6 @@
         action: UpdateMulticastListAction,
         controlees: Vec<Controlee>,
     ) -> Result<()>;
-<<<<<<< HEAD
-=======
     async fn session_update_controller_multicast_list_v2(
         &self,
         session_id: SessionId,
@@ -125,7 +110,6 @@
         ranging_round_indexes: Vec<u8>,
     ) -> Result<SessionUpdateActiveRoundsDtTagResponse>;
 
->>>>>>> 43de1488
     async fn range_start(&self, session_id: SessionId) -> Result<()>;
     async fn range_stop(&self, session_id: SessionId) -> Result<()>;
     async fn range_get_ranging_count(&self, session_id: SessionId) -> Result<usize>;
@@ -174,12 +158,6 @@
 
 #[async_trait]
 impl UciManager for UciManagerImpl {
-<<<<<<< HEAD
-    async fn open_hal(&self, notf_sender: mpsc::UnboundedSender<UciNotification>) -> Result<()> {
-        match self.send_cmd(UciManagerCmd::OpenHal { notf_sender }).await {
-            Ok(UciResponse::OpenHal) => Ok(()),
-            Ok(_) => Err(Error::ResponseMismatched),
-=======
     async fn set_logger_mode(&self, logger_mode: UciLoggerMode) -> Result<()> {
         match self.send_cmd(UciManagerCmd::SetLoggerMode { logger_mode }).await {
             Ok(UciResponse::SetLoggerMode) => Ok(()),
@@ -221,18 +199,12 @@
                 Ok(())
             }
             Ok(_) => Err(Error::Unknown),
->>>>>>> 43de1488
-            Err(e) => Err(e),
-        }
-    }
-
-<<<<<<< HEAD
-    async fn close_hal(&self) -> Result<()> {
-        match self.send_cmd(UciManagerCmd::CloseHal).await {
-=======
+            Err(e) => Err(e),
+        }
+    }
+
     async fn close_hal(&self, force: bool) -> Result<()> {
         match self.send_cmd(UciManagerCmd::CloseHal { force }).await {
->>>>>>> 43de1488
             Ok(UciResponse::CloseHal) => Ok(()),
             Ok(_) => Err(Error::Unknown),
             Err(e) => Err(e),
@@ -331,11 +303,7 @@
         }
     }
 
-<<<<<<< HEAD
-    async fn session_get_count(&self) -> Result<usize> {
-=======
     async fn session_get_count(&self) -> Result<u8> {
->>>>>>> 43de1488
         let cmd = UciCommand::SessionGetCount;
         match self.send_cmd(UciManagerCmd::SendUciCommand { cmd }).await {
             Ok(UciResponse::SessionGetCount(resp)) => resp,
@@ -396,8 +364,6 @@
         }
     }
 
-<<<<<<< HEAD
-=======
     async fn session_update_active_rounds_dt_tag(
         &self,
         session_id: u32,
@@ -411,7 +377,6 @@
         }
     }
 
->>>>>>> 43de1488
     async fn range_start(&self, session_id: SessionId) -> Result<()> {
         let cmd = UciCommand::RangeStart { session_id };
         match self.send_cmd(UciManagerCmd::SendUciCommand { cmd }).await {
@@ -872,14 +837,9 @@
         setup_hal_fn(&mut hal);
 
         // Verify open_hal() is working.
-<<<<<<< HEAD
-        let uci_manager = UciManagerImpl::new(hal.clone());
-        let result = uci_manager.open_hal(notf_sender).await;
-=======
         let uci_manager =
             UciManagerImpl::new(hal.clone(), MockUciLogger::new(log_sender), uci_logger_mode);
         let result = uci_manager.open_hal().await;
->>>>>>> 43de1488
         assert!(result.is_ok());
 
         (uci_manager, hal)
@@ -901,11 +861,6 @@
 
     #[tokio::test]
     async fn test_close_hal_explicitly() {
-<<<<<<< HEAD
-        let (uci_manager, _, mut mock_hal) = setup_uci_manager_with_open_hal(|hal| {
-            hal.expected_close(Ok(()));
-        })
-=======
         let (uci_manager, mut mock_hal) = setup_uci_manager_with_open_hal(
             |hal| {
                 hal.expected_close(Ok(()));
@@ -913,7 +868,6 @@
             UciLoggerMode::Disabled,
             mpsc::unbounded_channel::<UciLogEvent>().0,
         )
->>>>>>> 43de1488
         .await;
 
         let result = uci_manager.close_hal(false).await;
@@ -942,12 +896,8 @@
         init_test_logging();
 
         let mut hal = MockUciHal::new();
-<<<<<<< HEAD
-        let uci_manager = UciManagerImpl::new(hal.clone());
-=======
         let uci_manager =
             UciManagerImpl::new(hal.clone(), NopUciLogger::default(), UciLoggerMode::Disabled);
->>>>>>> 43de1488
 
         let result = uci_manager.close_hal(false).await;
         assert!(matches!(result, Err(Error::BadParameters)));
@@ -956,20 +906,6 @@
 
     #[tokio::test]
     async fn test_device_reset_ok() {
-<<<<<<< HEAD
-        let (uci_manager, _, mut mock_hal) = setup_uci_manager_with_open_hal(|hal| {
-            let cmd = uwb_uci_packets::DeviceResetCmdBuilder {
-                reset_config: uwb_uci_packets::ResetConfig::UwbsReset,
-            }
-            .build()
-            .into();
-            let resp = into_raw_messages(uwb_uci_packets::DeviceResetRspBuilder {
-                status: uwb_uci_packets::StatusCode::UciStatusOk,
-            });
-
-            hal.expected_send_command(cmd, resp, Ok(()));
-        })
-=======
         let (uci_manager, mut mock_hal) = setup_uci_manager_with_open_hal(
             |hal| {
                 let cmd = UciCommand::DeviceReset { reset_config: ResetConfig::UwbsReset };
@@ -982,7 +918,6 @@
             UciLoggerMode::Disabled,
             mpsc::unbounded_channel::<UciLogEvent>().0,
         )
->>>>>>> 43de1488
         .await;
 
         let result = uci_manager.device_reset(ResetConfig::UwbsReset).await;
@@ -992,21 +927,6 @@
 
     #[tokio::test]
     async fn test_core_get_device_info_ok() {
-<<<<<<< HEAD
-        let (uci_manager, _, mut mock_hal) = setup_uci_manager_with_open_hal(|hal| {
-            let cmd = uwb_uci_packets::GetDeviceInfoCmdBuilder {}.build().into();
-            let resp = into_raw_messages(uwb_uci_packets::GetDeviceInfoRspBuilder {
-                status: uwb_uci_packets::StatusCode::UciStatusOk,
-                uci_version: 0x1234,
-                mac_version: 0x5678,
-                phy_version: 0x90ab,
-                uci_test_version: 0x1357,
-                vendor_spec_info: vec![0x1, 0x2],
-            });
-
-            hal.expected_send_command(cmd, resp, Ok(()));
-        })
-=======
         let status = StatusCode::UciStatusOk;
         let uci_version = 0x1234;
         let mac_version = 0x5678;
@@ -1032,7 +952,6 @@
             UciLoggerMode::Disabled,
             mpsc::unbounded_channel::<UciLogEvent>().0,
         )
->>>>>>> 43de1488
         .await;
 
         let expected_result = GetDeviceInfoResponse {
@@ -1049,21 +968,6 @@
 
     #[tokio::test]
     async fn test_core_get_caps_info_ok() {
-<<<<<<< HEAD
-        let (uci_manager, _, mut mock_hal) = setup_uci_manager_with_open_hal(|hal| {
-            let tlv = uwb_uci_packets::CapTlv {
-                t: uwb_uci_packets::CapTlvType::SupportedFiraPhyVersionRange,
-                v: vec![0x12, 0x34, 0x56],
-            };
-            let cmd = uwb_uci_packets::GetCapsInfoCmdBuilder {}.build().into();
-            let resp = into_raw_messages(uwb_uci_packets::GetCapsInfoRspBuilder {
-                status: uwb_uci_packets::StatusCode::UciStatusOk,
-                tlvs: vec![tlv],
-            });
-
-            hal.expected_send_command(cmd, resp, Ok(()));
-        })
-=======
         let tlv = CapTlv { t: CapTlvType::SupportedFiraPhyVersionRange, v: vec![0x12, 0x34, 0x56] };
         let tlv_clone = tlv.clone();
 
@@ -1080,7 +984,6 @@
             UciLoggerMode::Disabled,
             mpsc::unbounded_channel::<UciLogEvent>().0,
         )
->>>>>>> 43de1488
         .await;
 
         let result = uci_manager.core_get_caps_info().await.unwrap();
@@ -1090,21 +993,6 @@
 
     #[tokio::test]
     async fn test_core_set_config_ok() {
-<<<<<<< HEAD
-        let (uci_manager, _, mut mock_hal) = setup_uci_manager_with_open_hal(|hal| {
-            let tlv = uwb_uci_packets::DeviceConfigTlv {
-                cfg_id: uwb_uci_packets::DeviceConfigId::DeviceState,
-                v: vec![0x12, 0x34, 0x56],
-            };
-            let cmd = uwb_uci_packets::SetConfigCmdBuilder { tlvs: vec![tlv] }.build().into();
-            let resp = into_raw_messages(uwb_uci_packets::SetConfigRspBuilder {
-                status: uwb_uci_packets::StatusCode::UciStatusOk,
-                cfg_status: vec![],
-            });
-
-            hal.expected_send_command(cmd, resp, Ok(()));
-        })
-=======
         let tlv = DeviceConfigTlv {
             cfg_id: uwb_uci_packets::DeviceConfigId::DeviceState,
             v: vec![0x12, 0x34, 0x56],
@@ -1127,7 +1015,6 @@
             UciLoggerMode::Disabled,
             mpsc::unbounded_channel::<UciLogEvent>().0,
         )
->>>>>>> 43de1488
         .await;
 
         let expected_result = CoreSetConfigResponse { status, config_status };
@@ -1138,22 +1025,6 @@
 
     #[tokio::test]
     async fn test_core_get_config_ok() {
-<<<<<<< HEAD
-        let (uci_manager, _, mut mock_hal) = setup_uci_manager_with_open_hal(|hal| {
-            let cfg_id = uwb_uci_packets::DeviceConfigId::DeviceState;
-            let tlv = uwb_uci_packets::DeviceConfigTlv { cfg_id, v: vec![0x12, 0x34, 0x56] };
-            let cmd =
-                uwb_uci_packets::GetConfigCmdBuilder { cfg_id: vec![cfg_id.to_u8().unwrap()] }
-                    .build()
-                    .into();
-            let resp = into_raw_messages(uwb_uci_packets::GetConfigRspBuilder {
-                status: uwb_uci_packets::StatusCode::UciStatusOk,
-                tlvs: vec![tlv],
-            });
-
-            hal.expected_send_command(cmd, resp, Ok(()));
-        })
-=======
         let cfg_id = DeviceConfigId::DeviceState;
         let tlv = DeviceConfigTlv { cfg_id, v: vec![0x12, 0x34, 0x56] };
         let tlv_clone = tlv.clone();
@@ -1171,7 +1042,6 @@
             UciLoggerMode::Disabled,
             mpsc::unbounded_channel::<UciLogEvent>().0,
         )
->>>>>>> 43de1488
         .await;
 
         let expected_result = vec![tlv];
@@ -1182,32 +1052,6 @@
 
     #[tokio::test]
     async fn test_session_init_ok() {
-<<<<<<< HEAD
-        let (uci_manager, _, mut mock_hal) = setup_uci_manager_with_open_hal(|hal| {
-            let session_id = 0x123;
-            let cmd = uwb_uci_packets::SessionInitCmdBuilder {
-                session_id,
-                session_type: uwb_uci_packets::SessionType::FiraRangingSession,
-            }
-            .build()
-            .into();
-            let mut resp = into_raw_messages(uwb_uci_packets::SessionInitRspBuilder {
-                status: uwb_uci_packets::StatusCode::UciStatusOk,
-            });
-            let mut notf = into_raw_messages(uwb_uci_packets::SessionStatusNtfBuilder {
-                session_id,
-                session_state: uwb_uci_packets::SessionState::SessionStateInit,
-                reason_code: uwb_uci_packets::ReasonCode::StateChangeWithSessionManagementCommands,
-            });
-            resp.append(&mut notf);
-
-            hal.expected_send_command(cmd, resp, Ok(()));
-            hal.expected_notify_session_initialized(session_id, Ok(()));
-        })
-        .await;
-
-=======
->>>>>>> 43de1488
         let session_id = 0x123;
         let session_type = SessionType::FiraRangingSession;
 
@@ -1240,16 +1084,6 @@
 
     #[tokio::test]
     async fn test_session_deinit_ok() {
-<<<<<<< HEAD
-        let (uci_manager, _, mut mock_hal) = setup_uci_manager_with_open_hal(|hal| {
-            let cmd = uwb_uci_packets::SessionDeinitCmdBuilder { session_id: 0x123 }.build().into();
-            let resp = into_raw_messages(uwb_uci_packets::SessionDeinitRspBuilder {
-                status: uwb_uci_packets::StatusCode::UciStatusOk,
-            });
-
-            hal.expected_send_command(cmd, resp, Ok(()));
-        })
-=======
         let session_id = 0x123;
 
         let (uci_manager, mut mock_hal) = setup_uci_manager_with_open_hal(
@@ -1264,7 +1098,6 @@
             UciLoggerMode::Disabled,
             mpsc::unbounded_channel::<UciLogEvent>().0,
         )
->>>>>>> 43de1488
         .await;
 
         let result = uci_manager.session_deinit(session_id).await;
@@ -1274,26 +1107,6 @@
 
     #[tokio::test]
     async fn test_session_set_app_config_ok() {
-<<<<<<< HEAD
-        let (uci_manager, _, mut mock_hal) = setup_uci_manager_with_open_hal(|hal| {
-            let tlv = uwb_uci_packets::AppConfigTlv {
-                cfg_id: uwb_uci_packets::AppConfigTlvType::DeviceType,
-                v: vec![0x12, 0x34, 0x56],
-            };
-            let cmd = uwb_uci_packets::SessionSetAppConfigCmdBuilder {
-                session_id: 0x123,
-                tlvs: vec![tlv],
-            }
-            .build()
-            .into();
-            let resp = into_raw_messages(uwb_uci_packets::SessionSetAppConfigRspBuilder {
-                status: uwb_uci_packets::StatusCode::UciStatusOk,
-                cfg_status: vec![],
-            });
-
-            hal.expected_send_command(cmd, resp, Ok(()));
-        })
-=======
         let session_id = 0x123;
         let config_tlv = AppConfigTlv::new(AppConfigTlvType::DeviceType, vec![0x12, 0x34, 0x56]);
         let config_tlv_clone = config_tlv.clone();
@@ -1314,7 +1127,6 @@
             UciLoggerMode::Disabled,
             mpsc::unbounded_channel::<UciLogEvent>().0,
         )
->>>>>>> 43de1488
         .await;
 
         let expected_result =
@@ -1327,27 +1139,6 @@
 
     #[tokio::test]
     async fn test_session_get_app_config_ok() {
-<<<<<<< HEAD
-        let (uci_manager, _, mut mock_hal) = setup_uci_manager_with_open_hal(|hal| {
-            let cfg_id = uwb_uci_packets::AppConfigTlvType::DeviceType;
-            let tlv = uwb_uci_packets::AppConfigTlv { cfg_id, v: vec![0x12, 0x34, 0x56] };
-            let cmd = uwb_uci_packets::SessionGetAppConfigCmdBuilder {
-                session_id: 0x123,
-                app_cfg: vec![cfg_id.to_u8().unwrap()],
-            }
-            .build()
-            .into();
-            let resp = into_raw_messages(uwb_uci_packets::SessionGetAppConfigRspBuilder {
-                status: uwb_uci_packets::StatusCode::UciStatusOk,
-                tlvs: vec![tlv],
-            });
-
-            hal.expected_send_command(cmd, resp, Ok(()));
-        })
-        .await;
-
-=======
->>>>>>> 43de1488
         let session_id = 0x123;
         let config_id = AppConfigTlvType::DeviceType;
         let tlv = AppConfigTlv::new(AppConfigTlvType::DeviceType, vec![0x12, 0x34, 0x56]);
@@ -1376,17 +1167,6 @@
 
     #[tokio::test]
     async fn test_session_get_count_ok() {
-<<<<<<< HEAD
-        let (uci_manager, _, mut mock_hal) = setup_uci_manager_with_open_hal(|hal| {
-            let cmd = uwb_uci_packets::SessionGetCountCmdBuilder {}.build().into();
-            let resp = into_raw_messages(uwb_uci_packets::SessionGetCountRspBuilder {
-                status: uwb_uci_packets::StatusCode::UciStatusOk,
-                session_count: 5,
-            });
-
-            hal.expected_send_command(cmd, resp, Ok(()));
-        })
-=======
         let session_count = 5;
 
         let (uci_manager, mut mock_hal) = setup_uci_manager_with_open_hal(
@@ -1402,7 +1182,6 @@
             UciLoggerMode::Disabled,
             mpsc::unbounded_channel::<UciLogEvent>().0,
         )
->>>>>>> 43de1488
         .await;
 
         let result = uci_manager.session_get_count().await.unwrap();
@@ -1412,18 +1191,6 @@
 
     #[tokio::test]
     async fn test_session_get_state_ok() {
-<<<<<<< HEAD
-        let (uci_manager, _, mut mock_hal) = setup_uci_manager_with_open_hal(|hal| {
-            let cmd =
-                uwb_uci_packets::SessionGetStateCmdBuilder { session_id: 0x123 }.build().into();
-            let resp = into_raw_messages(uwb_uci_packets::SessionGetStateRspBuilder {
-                status: uwb_uci_packets::StatusCode::UciStatusOk,
-                session_state: uwb_uci_packets::SessionState::SessionStateActive,
-            });
-
-            hal.expected_send_command(cmd, resp, Ok(()));
-        })
-=======
         let session_id = 0x123;
         let session_state = SessionState::SessionStateActive;
 
@@ -1440,7 +1207,6 @@
             UciLoggerMode::Disabled,
             mpsc::unbounded_channel::<UciLogEvent>().0,
         )
->>>>>>> 43de1488
         .await;
 
         let result = uci_manager.session_get_state(session_id).await.unwrap();
@@ -1450,29 +1216,6 @@
 
     #[tokio::test]
     async fn test_session_update_controller_multicast_list_ok() {
-<<<<<<< HEAD
-        let (uci_manager, _, mut mock_hal) = setup_uci_manager_with_open_hal(|hal| {
-            let controlee =
-                uwb_uci_packets::Controlee { short_address: 0x4567, subsession_id: 0x90ab };
-            let cmd = uwb_uci_packets::SessionUpdateControllerMulticastListCmdBuilder {
-                session_id: 0x123,
-                action: UpdateMulticastListAction::AddControlee,
-                controlees: vec![controlee],
-            }
-            .build()
-            .into();
-            let resp = into_raw_messages(
-                uwb_uci_packets::SessionUpdateControllerMulticastListRspBuilder {
-                    status: uwb_uci_packets::StatusCode::UciStatusOk,
-                },
-            );
-
-            hal.expected_send_command(cmd, resp, Ok(()));
-        })
-        .await;
-
-=======
->>>>>>> 43de1488
         let session_id = 0x123;
         let action = UpdateMulticastListAction::AddControlee;
         let controlee = Controlee { short_address: 0x4567, subsession_id: 0x90ab };
@@ -1506,17 +1249,6 @@
     }
 
     #[tokio::test]
-<<<<<<< HEAD
-    async fn test_range_start_ok() {
-        let (uci_manager, _, mut mock_hal) = setup_uci_manager_with_open_hal(|hal| {
-            let cmd = uwb_uci_packets::RangeStartCmdBuilder { session_id: 0x123 }.build().into();
-            let resp = into_raw_messages(uwb_uci_packets::RangeStartRspBuilder {
-                status: uwb_uci_packets::StatusCode::UciStatusOk,
-            });
-
-            hal.expected_send_command(cmd, resp, Ok(()));
-        })
-=======
     async fn test_session_update_controller_multicast_list_v2_ok() {
         let session_id = 0x123;
         let action = UpdateMulticastListAction::AddControlee;
@@ -1545,7 +1277,6 @@
             UciLoggerMode::Disabled,
             mpsc::unbounded_channel::<UciLogEvent>().0,
         )
->>>>>>> 43de1488
         .await;
 
         let result = uci_manager
@@ -1617,16 +1348,6 @@
 
     #[tokio::test]
     async fn test_range_stop_ok() {
-<<<<<<< HEAD
-        let (uci_manager, _, mut mock_hal) = setup_uci_manager_with_open_hal(|hal| {
-            let cmd = uwb_uci_packets::RangeStopCmdBuilder { session_id: 0x123 }.build().into();
-            let resp = into_raw_messages(uwb_uci_packets::RangeStopRspBuilder {
-                status: uwb_uci_packets::StatusCode::UciStatusOk,
-            });
-
-            hal.expected_send_command(cmd, resp, Ok(()));
-        })
-=======
         let session_id = 0x123;
 
         let (uci_manager, mut mock_hal) = setup_uci_manager_with_open_hal(
@@ -1641,7 +1362,6 @@
             UciLoggerMode::Disabled,
             mpsc::unbounded_channel::<UciLogEvent>().0,
         )
->>>>>>> 43de1488
         .await;
 
         let result = uci_manager.range_stop(session_id).await;
@@ -1651,19 +1371,8 @@
 
     #[tokio::test]
     async fn test_range_get_ranging_count_ok() {
-<<<<<<< HEAD
-        let (uci_manager, _, mut mock_hal) = setup_uci_manager_with_open_hal(|hal| {
-            let cmd = uwb_uci_packets::RangeGetRangingCountCmdBuilder { session_id: 0x123 }
-                .build()
-                .into();
-            let resp = into_raw_messages(uwb_uci_packets::RangeGetRangingCountRspBuilder {
-                status: uwb_uci_packets::StatusCode::UciStatusOk,
-                count: 3,
-            });
-=======
         let session_id = 0x123;
         let count = 3;
->>>>>>> 43de1488
 
         let (uci_manager, mut mock_hal) = setup_uci_manager_with_open_hal(
             move |hal| {
@@ -1687,19 +1396,6 @@
 
     #[tokio::test]
     async fn test_android_set_country_code_ok() {
-<<<<<<< HEAD
-        let (uci_manager, _, mut mock_hal) = setup_uci_manager_with_open_hal(|hal| {
-            let cmd =
-                uwb_uci_packets::AndroidSetCountryCodeCmdBuilder { country_code: b"US".to_owned() }
-                    .build()
-                    .into();
-            let resp = into_raw_messages(uwb_uci_packets::AndroidSetCountryCodeRspBuilder {
-                status: uwb_uci_packets::StatusCode::UciStatusOk,
-            });
-
-            hal.expected_send_command(cmd, resp, Ok(()));
-        })
-=======
         let country_code = CountryCode::new(b"US").unwrap();
         let country_code_clone = country_code.clone();
 
@@ -1715,7 +1411,6 @@
             UciLoggerMode::Disabled,
             mpsc::unbounded_channel::<UciLogEvent>().0,
         )
->>>>>>> 43de1488
         .await;
 
         let result = uci_manager.android_set_country_code(country_code).await;
@@ -1725,27 +1420,7 @@
 
     #[tokio::test]
     async fn test_android_get_power_stats_ok() {
-<<<<<<< HEAD
-        let (uci_manager, _, mut mock_hal) = setup_uci_manager_with_open_hal(|hal| {
-            let cmd = uwb_uci_packets::AndroidGetPowerStatsCmdBuilder {}.build().into();
-            let resp = into_raw_messages(uwb_uci_packets::AndroidGetPowerStatsRspBuilder {
-                stats: uwb_uci_packets::PowerStats {
-                    status: uwb_uci_packets::StatusCode::UciStatusOk,
-                    idle_time_ms: 123,
-                    tx_time_ms: 456,
-                    rx_time_ms: 789,
-                    total_wake_count: 5,
-                },
-            });
-
-            hal.expected_send_command(cmd, resp, Ok(()));
-        })
-        .await;
-
-        let expected_result = PowerStats {
-=======
         let power_stats = PowerStats {
->>>>>>> 43de1488
             status: StatusCode::UciStatusOk,
             idle_time_ms: 123,
             tx_time_ms: 456,
@@ -1775,25 +1450,6 @@
 
     #[tokio::test]
     async fn test_raw_vendor_cmd_ok() {
-<<<<<<< HEAD
-        let (uci_manager, _, mut mock_hal) = setup_uci_manager_with_open_hal(|hal| {
-            let cmd = uwb_uci_packets::UciVendor_F_CommandBuilder {
-                opcode: 0x3,
-                payload: Some(Bytes::from(vec![0x11, 0x22, 0x33, 0x44])),
-            }
-            .build()
-            .into();
-            let resp = into_raw_messages(uwb_uci_packets::UciVendor_F_ResponseBuilder {
-                opcode: 0x3,
-                payload: Some(Bytes::from(vec![0x55, 0x66, 0x77, 0x88])),
-            });
-
-            hal.expected_send_command(cmd, resp, Ok(()));
-        })
-        .await;
-
-=======
->>>>>>> 43de1488
         let gid = 0xF;
         let oid = 0x3;
         let cmd_payload = vec![0x11, 0x22, 0x33, 0x44];
@@ -1824,13 +1480,6 @@
 
     #[tokio::test]
     async fn test_session_get_count_retry_no_response() {
-<<<<<<< HEAD
-        let (uci_manager, _, mut mock_hal) = setup_uci_manager_with_open_hal(|hal| {
-            let cmd: RawUciMessage = uwb_uci_packets::SessionGetCountCmdBuilder {}.build().into();
-
-            hal.expected_send_command(cmd, vec![], Ok(()));
-        })
-=======
         let (uci_manager, mut mock_hal) = setup_uci_manager_with_open_hal(
             |hal| {
                 let cmd = UciCommand::SessionGetCount;
@@ -1839,7 +1488,6 @@
             UciLoggerMode::Disabled,
             mpsc::unbounded_channel::<UciLogEvent>().0,
         )
->>>>>>> 43de1488
         .await;
 
         let result = uci_manager.session_get_count().await;
@@ -1849,19 +1497,6 @@
 
     #[tokio::test]
     async fn test_session_get_count_timeout() {
-<<<<<<< HEAD
-        let (uci_manager, _, mut mock_hal) = setup_uci_manager_with_open_hal(|hal| {
-            let cmd: RawUciMessage = uwb_uci_packets::SessionGetCountCmdBuilder {}.build().into();
-            let retry_resp = into_raw_messages(uwb_uci_packets::SessionGetCountRspBuilder {
-                status: uwb_uci_packets::StatusCode::UciStatusCommandRetry,
-                session_count: 0,
-            });
-
-            for _ in 0..MAX_RETRY_COUNT {
-                hal.expected_send_command(cmd.clone(), retry_resp.clone(), Ok(()));
-            }
-        })
-=======
         let (uci_manager, mut mock_hal) = setup_uci_manager_with_open_hal(
             |hal| {
                 let cmd = UciCommand::SessionGetCount;
@@ -1894,7 +1529,6 @@
             UciLoggerMode::Disabled,
             mpsc::unbounded_channel::<UciLogEvent>().0,
         )
->>>>>>> 43de1488
         .await;
 
         let result = uci_manager.session_get_count().await;
@@ -1904,23 +1538,6 @@
 
     #[tokio::test]
     async fn test_session_get_count_retry_notification() {
-<<<<<<< HEAD
-        let (uci_manager, _, mut mock_hal) = setup_uci_manager_with_open_hal(|hal| {
-            let cmd: RawUciMessage = uwb_uci_packets::SessionGetCountCmdBuilder {}.build().into();
-            let retry_resp = into_raw_messages(uwb_uci_packets::SessionGetCountRspBuilder {
-                status: uwb_uci_packets::StatusCode::UciStatusCommandRetry,
-                session_count: 0,
-            });
-            let resp = into_raw_messages(uwb_uci_packets::SessionGetCountRspBuilder {
-                status: uwb_uci_packets::StatusCode::UciStatusOk,
-                session_count: 5,
-            });
-
-            hal.expected_send_command(cmd.clone(), retry_resp.clone(), Ok(()));
-            hal.expected_send_command(cmd.clone(), retry_resp, Ok(()));
-            hal.expected_send_command(cmd, resp, Ok(()));
-        })
-=======
         let session_count = 5;
 
         let (uci_manager, mut mock_hal) = setup_uci_manager_with_open_hal(
@@ -1942,7 +1559,6 @@
             UciLoggerMode::Disabled,
             mpsc::unbounded_channel::<UciLogEvent>().0,
         )
->>>>>>> 43de1488
         .await;
 
         let result = uci_manager.session_get_count().await.unwrap();
