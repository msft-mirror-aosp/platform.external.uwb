--- conflicted
+++ resolved
@@ -682,11 +682,7 @@
     }
 
     #[tokio::test]
-<<<<<<< HEAD
-    async fn test_close_hal_ok() {
-=======
     async fn test_close_hal_explicitly() {
->>>>>>> e62def6c
         let (mut uci_manager, _, mut mock_hal) = setup_uci_manager_with_open_hal(|hal| {
             hal.expected_close(Ok(()));
         })
@@ -695,8 +691,6 @@
         let result = uci_manager.close_hal().await;
         assert!(result.is_ok());
         assert!(mock_hal.wait_expected_calls_done().await);
-<<<<<<< HEAD
-=======
     }
 
     #[tokio::test]
@@ -709,7 +703,6 @@
 
         drop(uci_manager);
         assert!(mock_hal.wait_expected_calls_done().await);
->>>>>>> e62def6c
     }
 
     #[tokio::test]
