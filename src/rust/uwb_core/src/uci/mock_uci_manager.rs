// Copyright 2022, The Android Open Source Project
//
// Licensed under the Apache License, Version 2.0 (the "License");
// you may not use this file except in compliance with the License.
// You may obtain a copy of the License at
//
//     http://www.apache.org/licenses/LICENSE-2.0
//
// Unless required by applicable law or agreed to in writing, software
// distributed under the License is distributed on an "AS IS" BASIS,
// WITHOUT WARRANTIES OR CONDITIONS OF ANY KIND, either express or implied.
// See the License for the specific language governing permissions and
// limitations under the License.

use std::collections::VecDeque;
use std::iter::zip;
use std::sync::{Arc, Mutex};
use std::time::Duration;

use async_trait::async_trait;
use tokio::sync::{mpsc, Notify};
use tokio::time::timeout;

use crate::error::{Error, Result};
use crate::params::uci_packets::{
    app_config_tlvs_eq, device_config_tlvs_eq, AppConfigTlv, AppConfigTlvType, CapTlv, Controlee,
    CoreSetConfigResponse, CountryCode, DeviceConfigId, DeviceConfigTlv, GetDeviceInfoResponse,
    PowerStats, RawVendorMessage, ResetConfig, SessionId, SessionState, SessionType,
    SessionUpdateActiveRoundsDtTagResponse, SetAppConfigResponse, UpdateMulticastListAction,
};
use crate::uci::notification::{CoreNotification, SessionNotification, UciNotification};
use crate::uci::uci_logger::UciLoggerMode;
use crate::uci::uci_manager::UciManager;
use uwb_uci_packets::ControleesV2;

#[derive(Clone)]
pub(crate) struct MockUciManager {
    expected_calls: Arc<Mutex<VecDeque<ExpectedCall>>>,
<<<<<<< HEAD
    notf_sender: Arc<Mutex<Option<mpsc::UnboundedSender<UciNotification>>>>,
=======
>>>>>>> 43de1488
    expect_call_consumed: Arc<Notify>,
    core_notf_sender: mpsc::UnboundedSender<CoreNotification>,
    session_notf_sender: mpsc::UnboundedSender<SessionNotification>,
    vendor_notf_sender: mpsc::UnboundedSender<RawVendorMessage>,
}

#[allow(dead_code)]
impl MockUciManager {
    pub fn new() -> Self {
        Self {
            expected_calls: Default::default(),
            expect_call_consumed: Default::default(),
            core_notf_sender: mpsc::unbounded_channel().0,
            session_notf_sender: mpsc::unbounded_channel().0,
            vendor_notf_sender: mpsc::unbounded_channel().0,
        }
    }

    pub async fn wait_expected_calls_done(&mut self) -> bool {
        while !self.expected_calls.lock().unwrap().is_empty() {
            if timeout(Duration::from_secs(1), self.expect_call_consumed.notified()).await.is_err()
            {
                return false;
            }
        }
        true
    }

    pub fn expect_open_hal(&mut self, notfs: Vec<UciNotification>, out: Result<()>) {
        self.expected_calls.lock().unwrap().push_back(ExpectedCall::OpenHal { notfs, out });
    }

    pub fn expect_close_hal(&mut self, expected_force: bool, out: Result<()>) {
        self.expected_calls
            .lock()
            .unwrap()
            .push_back(ExpectedCall::CloseHal { expected_force, out });
    }

    pub fn expect_device_reset(&mut self, expected_reset_config: ResetConfig, out: Result<()>) {
        self.expected_calls
            .lock()
            .unwrap()
            .push_back(ExpectedCall::DeviceReset { expected_reset_config, out });
    }

    pub fn expect_core_get_device_info(&mut self, out: Result<GetDeviceInfoResponse>) {
        self.expected_calls.lock().unwrap().push_back(ExpectedCall::CoreGetDeviceInfo { out });
    }

    pub fn expect_core_get_caps_info(&mut self, out: Result<Vec<CapTlv>>) {
        self.expected_calls.lock().unwrap().push_back(ExpectedCall::CoreGetCapsInfo { out });
    }

    pub fn expect_core_set_config(
        &mut self,
        expected_config_tlvs: Vec<DeviceConfigTlv>,
        out: Result<CoreSetConfigResponse>,
    ) {
        self.expected_calls
            .lock()
            .unwrap()
            .push_back(ExpectedCall::CoreSetConfig { expected_config_tlvs, out });
    }

    pub fn expect_core_get_config(
        &mut self,
        expected_config_ids: Vec<DeviceConfigId>,
        out: Result<Vec<DeviceConfigTlv>>,
    ) {
        self.expected_calls
            .lock()
            .unwrap()
            .push_back(ExpectedCall::CoreGetConfig { expected_config_ids, out });
    }

    pub fn expect_session_init(
        &mut self,
        expected_session_id: SessionId,
        expected_session_type: SessionType,
        notfs: Vec<UciNotification>,
        out: Result<()>,
    ) {
        self.expected_calls.lock().unwrap().push_back(ExpectedCall::SessionInit {
            expected_session_id,
            expected_session_type,
            notfs,
            out,
        });
    }

    pub fn expect_session_deinit(
        &mut self,
        expected_session_id: SessionId,
        notfs: Vec<UciNotification>,
        out: Result<()>,
    ) {
        self.expected_calls.lock().unwrap().push_back(ExpectedCall::SessionDeinit {
            expected_session_id,
            notfs,
            out,
        });
    }

    pub fn expect_session_set_app_config(
        &mut self,
        expected_session_id: SessionId,
        expected_config_tlvs: Vec<AppConfigTlv>,
        notfs: Vec<UciNotification>,
        out: Result<SetAppConfigResponse>,
    ) {
        self.expected_calls.lock().unwrap().push_back(ExpectedCall::SessionSetAppConfig {
            expected_session_id,
            expected_config_tlvs,
            notfs,
            out,
        });
    }

    pub fn expect_session_get_app_config(
        &mut self,
        expected_session_id: SessionId,
        expected_config_ids: Vec<AppConfigTlvType>,
        out: Result<Vec<AppConfigTlv>>,
    ) {
        self.expected_calls.lock().unwrap().push_back(ExpectedCall::SessionGetAppConfig {
            expected_session_id,
            expected_config_ids,
            out,
        });
    }

    pub fn expect_session_get_count(&mut self, out: Result<u8>) {
        self.expected_calls.lock().unwrap().push_back(ExpectedCall::SessionGetCount { out });
    }

    pub fn expect_session_get_state(
        &mut self,
        expected_session_id: SessionId,
        out: Result<SessionState>,
    ) {
        self.expected_calls
            .lock()
            .unwrap()
            .push_back(ExpectedCall::SessionGetState { expected_session_id, out });
    }

    pub fn expect_session_update_controller_multicast_list(
        &mut self,
        expected_session_id: SessionId,
        expected_action: UpdateMulticastListAction,
        expected_controlees: Vec<Controlee>,
        notfs: Vec<UciNotification>,
        out: Result<()>,
    ) {
        self.expected_calls.lock().unwrap().push_back(
            ExpectedCall::SessionUpdateControllerMulticastList {
                expected_session_id,
                expected_action,
                expected_controlees,
                notfs,
                out,
            },
        );
    }

    pub fn expect_session_update_controller_multicast_list_v2(
        &mut self,
        expected_session_id: SessionId,
        expected_action: UpdateMulticastListAction,
        expected_controlees: ControleesV2,
        notfs: Vec<UciNotification>,
        out: Result<()>,
    ) {
        self.expected_calls.lock().unwrap().push_back(
            ExpectedCall::SessionUpdateControllerMulticastListV2 {
                expected_session_id,
                expected_action,
                expected_controlees,
                notfs,
                out,
            },
        );
    }

    pub fn expect_session_update_active_rounds_dt_tag(
        &mut self,
        expected_session_id: u32,
        expected_ranging_round_indexes: Vec<u8>,
        out: Result<SessionUpdateActiveRoundsDtTagResponse>,
    ) {
        self.expected_calls.lock().unwrap().push_back(
            ExpectedCall::SessionUpdateActiveRoundsDtTag {
                expected_session_id,
                expected_ranging_round_indexes,
                out,
            },
        );
    }

    pub fn expect_range_start(
        &mut self,
        expected_session_id: SessionId,
        notfs: Vec<UciNotification>,
        out: Result<()>,
    ) {
        self.expected_calls.lock().unwrap().push_back(ExpectedCall::RangeStart {
            expected_session_id,
            notfs,
            out,
        });
    }

    pub fn expect_range_stop(
        &mut self,
        expected_session_id: SessionId,
        notfs: Vec<UciNotification>,
        out: Result<()>,
    ) {
        self.expected_calls.lock().unwrap().push_back(ExpectedCall::RangeStop {
            expected_session_id,
            notfs,
            out,
        });
    }

    pub fn expect_range_get_ranging_count(
        &mut self,
        expected_session_id: SessionId,
        out: Result<usize>,
    ) {
        self.expected_calls
            .lock()
            .unwrap()
            .push_back(ExpectedCall::RangeGetRangingCount { expected_session_id, out });
    }

    pub fn expect_android_set_country_code(
        &mut self,
        expected_country_code: CountryCode,
        out: Result<()>,
    ) {
        self.expected_calls
            .lock()
            .unwrap()
            .push_back(ExpectedCall::AndroidSetCountryCode { expected_country_code, out });
    }

    pub fn expect_android_get_power_stats(&mut self, out: Result<PowerStats>) {
        self.expected_calls.lock().unwrap().push_back(ExpectedCall::AndroidGetPowerStats { out });
    }

    pub fn expect_raw_vendor_cmd(
        &mut self,
        expected_gid: u32,
        expected_oid: u32,
        expected_payload: Vec<u8>,
        out: Result<RawVendorMessage>,
    ) {
        self.expected_calls.lock().unwrap().push_back(ExpectedCall::RawVendorCmd {
            expected_gid,
            expected_oid,
            expected_payload,
            out,
        });
    }
<<<<<<< HEAD
    fn send_notf(&self, notf: UciNotification) {
        // The only error is that the other side is gone, and we don't care.
        let _ = self.notf_sender.lock().unwrap().as_ref().unwrap().send(notf);
=======

    fn send_notifications(&self, notfs: Vec<UciNotification>) {
        for notf in notfs.into_iter() {
            match notf {
                UciNotification::Core(notf) => {
                    let _ = self.core_notf_sender.send(notf);
                }
                UciNotification::Session(notf) => {
                    let _ = self.session_notf_sender.send(notf);
                }
                UciNotification::Vendor(notf) => {
                    let _ = self.vendor_notf_sender.send(notf);
                }
            }
        }
>>>>>>> 43de1488
    }
}

#[async_trait]
impl UciManager for MockUciManager {
<<<<<<< HEAD
    async fn open_hal(&self, notf_sender: mpsc::UnboundedSender<UciNotification>) -> Result<()> {
=======
    async fn set_logger_mode(&self, _logger_mode: UciLoggerMode) -> Result<()> {
        Ok(())
    }
    async fn set_core_notification_sender(
        &mut self,
        core_notf_sender: mpsc::UnboundedSender<CoreNotification>,
    ) {
        self.core_notf_sender = core_notf_sender;
    }
    async fn set_session_notification_sender(
        &mut self,
        session_notf_sender: mpsc::UnboundedSender<SessionNotification>,
    ) {
        self.session_notf_sender = session_notf_sender;
    }
    async fn set_vendor_notification_sender(
        &mut self,
        vendor_notf_sender: mpsc::UnboundedSender<RawVendorMessage>,
    ) {
        self.vendor_notf_sender = vendor_notf_sender;
    }

    async fn open_hal(&self) -> Result<()> {
>>>>>>> 43de1488
        let mut expected_calls = self.expected_calls.lock().unwrap();
        match expected_calls.pop_front() {
            Some(ExpectedCall::OpenHal { notfs, out }) => {
                self.expect_call_consumed.notify_one();
<<<<<<< HEAD
                *self.notf_sender.lock().unwrap() = Some(notf_sender);
                for notf in notfs.into_iter() {
                    self.send_notf(notf);
                }
=======
                self.send_notifications(notfs);
>>>>>>> 43de1488
                out
            }
            Some(call) => {
                expected_calls.push_front(call);
                Err(Error::MockUndefined)
            }
            None => Err(Error::MockUndefined),
        }
    }

<<<<<<< HEAD
    async fn close_hal(&self) -> Result<()> {
=======
    async fn close_hal(&self, force: bool) -> Result<()> {
>>>>>>> 43de1488
        let mut expected_calls = self.expected_calls.lock().unwrap();
        match expected_calls.pop_front() {
            Some(ExpectedCall::CloseHal { expected_force, out }) if expected_force == force => {
                self.expect_call_consumed.notify_one();
                out
            }
            Some(call) => {
                expected_calls.push_front(call);
                Err(Error::MockUndefined)
            }
            None => Err(Error::MockUndefined),
        }
    }

    async fn device_reset(&self, reset_config: ResetConfig) -> Result<()> {
        let mut expected_calls = self.expected_calls.lock().unwrap();
        match expected_calls.pop_front() {
            Some(ExpectedCall::DeviceReset { expected_reset_config, out })
                if expected_reset_config == reset_config =>
            {
                self.expect_call_consumed.notify_one();
                out
            }
            Some(call) => {
                expected_calls.push_front(call);
                Err(Error::MockUndefined)
            }
            None => Err(Error::MockUndefined),
        }
    }

    async fn core_get_device_info(&self) -> Result<GetDeviceInfoResponse> {
        let mut expected_calls = self.expected_calls.lock().unwrap();
        match expected_calls.pop_front() {
            Some(ExpectedCall::CoreGetDeviceInfo { out }) => {
                self.expect_call_consumed.notify_one();
                out
            }
            Some(call) => {
                expected_calls.push_front(call);
                Err(Error::MockUndefined)
            }
            None => Err(Error::MockUndefined),
        }
    }

    async fn core_get_caps_info(&self) -> Result<Vec<CapTlv>> {
        let mut expected_calls = self.expected_calls.lock().unwrap();
        match expected_calls.pop_front() {
            Some(ExpectedCall::CoreGetCapsInfo { out }) => {
                self.expect_call_consumed.notify_one();
                out
            }
            Some(call) => {
                expected_calls.push_front(call);
                Err(Error::MockUndefined)
            }
            None => Err(Error::MockUndefined),
        }
    }

    async fn core_set_config(
        &self,
        config_tlvs: Vec<DeviceConfigTlv>,
    ) -> Result<CoreSetConfigResponse> {
        let mut expected_calls = self.expected_calls.lock().unwrap();
        match expected_calls.pop_front() {
            Some(ExpectedCall::CoreSetConfig { expected_config_tlvs, out })
                if device_config_tlvs_eq(&expected_config_tlvs, &config_tlvs) =>
            {
                self.expect_call_consumed.notify_one();
                out
            }
            Some(call) => {
                expected_calls.push_front(call);
                Err(Error::MockUndefined)
            }
            None => Err(Error::MockUndefined),
        }
    }

    async fn core_get_config(
        &self,
        config_ids: Vec<DeviceConfigId>,
    ) -> Result<Vec<DeviceConfigTlv>> {
        let mut expected_calls = self.expected_calls.lock().unwrap();
        match expected_calls.pop_front() {
            Some(ExpectedCall::CoreGetConfig { expected_config_ids, out })
                if expected_config_ids == config_ids =>
            {
                self.expect_call_consumed.notify_one();
                out
            }
            Some(call) => {
                expected_calls.push_front(call);
                Err(Error::MockUndefined)
            }
            None => Err(Error::MockUndefined),
        }
    }

    async fn session_init(&self, session_id: SessionId, session_type: SessionType) -> Result<()> {
        let mut expected_calls = self.expected_calls.lock().unwrap();
        match expected_calls.pop_front() {
            Some(ExpectedCall::SessionInit {
                expected_session_id,
                expected_session_type,
                notfs,
                out,
            }) if expected_session_id == session_id && expected_session_type == session_type => {
                self.expect_call_consumed.notify_one();
<<<<<<< HEAD
                for notf in notfs.into_iter() {
                    self.send_notf(notf);
                }
=======
                self.send_notifications(notfs);
>>>>>>> 43de1488
                out
            }
            Some(call) => {
                expected_calls.push_front(call);
                Err(Error::MockUndefined)
            }
            None => Err(Error::MockUndefined),
        }
    }

    async fn session_deinit(&self, session_id: SessionId) -> Result<()> {
        let mut expected_calls = self.expected_calls.lock().unwrap();
        match expected_calls.pop_front() {
            Some(ExpectedCall::SessionDeinit { expected_session_id, notfs, out })
                if expected_session_id == session_id =>
            {
                self.expect_call_consumed.notify_one();
                self.send_notifications(notfs);
                out
            }
            Some(call) => {
                expected_calls.push_front(call);
                Err(Error::MockUndefined)
            }
            None => Err(Error::MockUndefined),
        }
    }

    async fn session_set_app_config(
        &self,
        session_id: SessionId,
        config_tlvs: Vec<AppConfigTlv>,
    ) -> Result<SetAppConfigResponse> {
        let mut expected_calls = self.expected_calls.lock().unwrap();
        match expected_calls.pop_front() {
            Some(ExpectedCall::SessionSetAppConfig {
                expected_session_id,
                expected_config_tlvs,
                notfs,
                out,
            }) if expected_session_id == session_id
                && app_config_tlvs_eq(&expected_config_tlvs, &config_tlvs) =>
            {
                self.expect_call_consumed.notify_one();
<<<<<<< HEAD
                for notf in notfs.into_iter() {
                    self.send_notf(notf);
                }
=======
                self.send_notifications(notfs);
>>>>>>> 43de1488
                out
            }
            Some(call) => {
                expected_calls.push_front(call);
                Err(Error::MockUndefined)
            }
            None => Err(Error::MockUndefined),
        }
    }

    async fn session_get_app_config(
        &self,
        session_id: SessionId,
        config_ids: Vec<AppConfigTlvType>,
    ) -> Result<Vec<AppConfigTlv>> {
        let mut expected_calls = self.expected_calls.lock().unwrap();
        match expected_calls.pop_front() {
            Some(ExpectedCall::SessionGetAppConfig {
                expected_session_id,
                expected_config_ids,
                out,
            }) if expected_session_id == session_id && expected_config_ids == config_ids => {
                self.expect_call_consumed.notify_one();
                out
            }
            Some(call) => {
                expected_calls.push_front(call);
                Err(Error::MockUndefined)
            }
            None => Err(Error::MockUndefined),
        }
    }

<<<<<<< HEAD
    async fn session_get_count(&self) -> Result<usize> {
=======
    async fn session_get_count(&self) -> Result<u8> {
>>>>>>> 43de1488
        let mut expected_calls = self.expected_calls.lock().unwrap();
        match expected_calls.pop_front() {
            Some(ExpectedCall::SessionGetCount { out }) => {
                self.expect_call_consumed.notify_one();
                out
            }
            Some(call) => {
                expected_calls.push_front(call);
                Err(Error::MockUndefined)
            }
            None => Err(Error::MockUndefined),
        }
    }

    async fn session_get_state(&self, session_id: SessionId) -> Result<SessionState> {
        let mut expected_calls = self.expected_calls.lock().unwrap();
        match expected_calls.pop_front() {
            Some(ExpectedCall::SessionGetState { expected_session_id, out })
                if expected_session_id == session_id =>
            {
                self.expect_call_consumed.notify_one();
                out
            }
            Some(call) => {
                expected_calls.push_front(call);
                Err(Error::MockUndefined)
            }
            None => Err(Error::MockUndefined),
        }
    }

    async fn session_update_controller_multicast_list(
        &self,
        session_id: SessionId,
        action: UpdateMulticastListAction,
        controlees: Vec<Controlee>,
    ) -> Result<()> {
        let mut expected_calls = self.expected_calls.lock().unwrap();
        match expected_calls.pop_front() {
            Some(ExpectedCall::SessionUpdateControllerMulticastList {
                expected_session_id,
                expected_action,
                expected_controlees,
                notfs,
                out,
            }) if expected_session_id == session_id
                && expected_action == action
                && zip(&expected_controlees, &controlees).all(|(a, b)| {
                    a.short_address == b.short_address && a.subsession_id == b.subsession_id
                }) =>
            {
                self.expect_call_consumed.notify_one();
<<<<<<< HEAD
                for notf in notfs.into_iter() {
                    self.send_notf(notf);
                }
=======
                self.send_notifications(notfs);
                out
            }
            Some(call) => {
                expected_calls.push_front(call);
                Err(Error::MockUndefined)
            }
            None => Err(Error::MockUndefined),
        }
    }

    async fn session_update_controller_multicast_list_v2(
        &self,
        session_id: SessionId,
        action: UpdateMulticastListAction,
        controlees: ControleesV2,
    ) -> Result<()> {
        let mut expected_calls = self.expected_calls.lock().unwrap();
        match expected_calls.pop_front() {
            Some(ExpectedCall::SessionUpdateControllerMulticastListV2 {
                expected_session_id,
                expected_action,
                expected_controlees,
                notfs,
                out,
            }) if expected_session_id == session_id
                && expected_action == action
                && expected_controlees == controlees =>
            {
                self.expect_call_consumed.notify_one();
                self.send_notifications(notfs);
                out
            }
            Some(call) => {
                expected_calls.push_front(call);
                Err(Error::MockUndefined)
            }
            None => Err(Error::MockUndefined),
        }
    }

    async fn session_update_active_rounds_dt_tag(
        &self,
        session_id: u32,
        ranging_round_indexes: Vec<u8>,
    ) -> Result<SessionUpdateActiveRoundsDtTagResponse> {
        let mut expected_calls = self.expected_calls.lock().unwrap();
        match expected_calls.pop_front() {
            Some(ExpectedCall::SessionUpdateActiveRoundsDtTag {
                expected_session_id,
                expected_ranging_round_indexes,
                out,
            }) if expected_session_id == session_id
                && expected_ranging_round_indexes == ranging_round_indexes =>
            {
                self.expect_call_consumed.notify_one();
>>>>>>> 43de1488
                out
            }
            Some(call) => {
                expected_calls.push_front(call);
                Err(Error::MockUndefined)
            }
            None => Err(Error::MockUndefined),
        }
    }

    async fn range_start(&self, session_id: SessionId) -> Result<()> {
        let mut expected_calls = self.expected_calls.lock().unwrap();
        match expected_calls.pop_front() {
            Some(ExpectedCall::RangeStart { expected_session_id, notfs, out })
                if expected_session_id == session_id =>
            {
                self.expect_call_consumed.notify_one();
<<<<<<< HEAD
                for notf in notfs.into_iter() {
                    self.send_notf(notf);
                }
=======
                self.send_notifications(notfs);
>>>>>>> 43de1488
                out
            }
            Some(call) => {
                expected_calls.push_front(call);
                Err(Error::MockUndefined)
            }
            None => Err(Error::MockUndefined),
        }
    }

    async fn range_stop(&self, session_id: SessionId) -> Result<()> {
        let mut expected_calls = self.expected_calls.lock().unwrap();
        match expected_calls.pop_front() {
            Some(ExpectedCall::RangeStop { expected_session_id, notfs, out })
                if expected_session_id == session_id =>
            {
                self.expect_call_consumed.notify_one();
<<<<<<< HEAD
                for notf in notfs.into_iter() {
                    self.send_notf(notf);
                }
=======
                self.send_notifications(notfs);
>>>>>>> 43de1488
                out
            }
            Some(call) => {
                expected_calls.push_front(call);
                Err(Error::MockUndefined)
            }
            None => Err(Error::MockUndefined),
        }
    }

    async fn range_get_ranging_count(&self, session_id: SessionId) -> Result<usize> {
        let mut expected_calls = self.expected_calls.lock().unwrap();
        match expected_calls.pop_front() {
            Some(ExpectedCall::RangeGetRangingCount { expected_session_id, out })
                if expected_session_id == session_id =>
            {
                self.expect_call_consumed.notify_one();
                out
            }
            Some(call) => {
                expected_calls.push_front(call);
                Err(Error::MockUndefined)
            }
            None => Err(Error::MockUndefined),
        }
    }

    async fn android_set_country_code(&self, country_code: CountryCode) -> Result<()> {
        let mut expected_calls = self.expected_calls.lock().unwrap();
        match expected_calls.pop_front() {
            Some(ExpectedCall::AndroidSetCountryCode { expected_country_code, out })
                if expected_country_code == country_code =>
            {
                self.expect_call_consumed.notify_one();
                out
            }
            Some(call) => {
                expected_calls.push_front(call);
                Err(Error::MockUndefined)
            }
            None => Err(Error::MockUndefined),
        }
    }

    async fn android_get_power_stats(&self) -> Result<PowerStats> {
        let mut expected_calls = self.expected_calls.lock().unwrap();
        match expected_calls.pop_front() {
            Some(ExpectedCall::AndroidGetPowerStats { out }) => {
                self.expect_call_consumed.notify_one();
                out
            }
            Some(call) => {
                expected_calls.push_front(call);
                Err(Error::MockUndefined)
            }
            None => Err(Error::MockUndefined),
        }
    }

    async fn raw_vendor_cmd(
        &self,
        gid: u32,
        oid: u32,
        payload: Vec<u8>,
    ) -> Result<RawVendorMessage> {
        let mut expected_calls = self.expected_calls.lock().unwrap();
        match expected_calls.pop_front() {
            Some(ExpectedCall::RawVendorCmd {
                expected_gid,
                expected_oid,
                expected_payload,
                out,
            }) if expected_gid == gid && expected_oid == oid && expected_payload == payload => {
                self.expect_call_consumed.notify_one();
                out
            }
            Some(call) => {
                expected_calls.push_front(call);
                Err(Error::MockUndefined)
            }
            None => Err(Error::MockUndefined),
        }
    }
}

#[derive(Clone)]
enum ExpectedCall {
    OpenHal {
        notfs: Vec<UciNotification>,
        out: Result<()>,
    },
    CloseHal {
        expected_force: bool,
        out: Result<()>,
    },
    DeviceReset {
        expected_reset_config: ResetConfig,
        out: Result<()>,
    },
    CoreGetDeviceInfo {
        out: Result<GetDeviceInfoResponse>,
    },
    CoreGetCapsInfo {
        out: Result<Vec<CapTlv>>,
    },
    CoreSetConfig {
        expected_config_tlvs: Vec<DeviceConfigTlv>,
        out: Result<CoreSetConfigResponse>,
    },
    CoreGetConfig {
        expected_config_ids: Vec<DeviceConfigId>,
        out: Result<Vec<DeviceConfigTlv>>,
    },
    SessionInit {
        expected_session_id: SessionId,
        expected_session_type: SessionType,
        notfs: Vec<UciNotification>,
        out: Result<()>,
    },
    SessionDeinit {
        expected_session_id: SessionId,
        notfs: Vec<UciNotification>,
        out: Result<()>,
    },
    SessionSetAppConfig {
        expected_session_id: SessionId,
        expected_config_tlvs: Vec<AppConfigTlv>,
        notfs: Vec<UciNotification>,
        out: Result<SetAppConfigResponse>,
    },
    SessionGetAppConfig {
        expected_session_id: SessionId,
        expected_config_ids: Vec<AppConfigTlvType>,
        out: Result<Vec<AppConfigTlv>>,
    },
    SessionGetCount {
        out: Result<u8>,
    },
    SessionGetState {
        expected_session_id: SessionId,
        out: Result<SessionState>,
    },
    SessionUpdateControllerMulticastList {
        expected_session_id: SessionId,
        expected_action: UpdateMulticastListAction,
        expected_controlees: Vec<Controlee>,
        notfs: Vec<UciNotification>,
        out: Result<()>,
    },
    SessionUpdateControllerMulticastListV2 {
        expected_session_id: SessionId,
        expected_action: UpdateMulticastListAction,
        expected_controlees: ControleesV2,
        notfs: Vec<UciNotification>,
        out: Result<()>,
    },
    SessionUpdateActiveRoundsDtTag {
        expected_session_id: u32,
        expected_ranging_round_indexes: Vec<u8>,
        out: Result<SessionUpdateActiveRoundsDtTagResponse>,
    },
    RangeStart {
        expected_session_id: SessionId,
        notfs: Vec<UciNotification>,
        out: Result<()>,
    },
    RangeStop {
        expected_session_id: SessionId,
        notfs: Vec<UciNotification>,
        out: Result<()>,
    },
    RangeGetRangingCount {
        expected_session_id: SessionId,
        out: Result<usize>,
    },
    AndroidSetCountryCode {
        expected_country_code: CountryCode,
        out: Result<()>,
    },
    AndroidGetPowerStats {
        out: Result<PowerStats>,
    },
    RawVendorCmd {
        expected_gid: u32,
        expected_oid: u32,
        expected_payload: Vec<u8>,
        out: Result<RawVendorMessage>,
    },
}<|MERGE_RESOLUTION|>--- conflicted
+++ resolved
@@ -36,10 +36,6 @@
 #[derive(Clone)]
 pub(crate) struct MockUciManager {
     expected_calls: Arc<Mutex<VecDeque<ExpectedCall>>>,
-<<<<<<< HEAD
-    notf_sender: Arc<Mutex<Option<mpsc::UnboundedSender<UciNotification>>>>,
-=======
->>>>>>> 43de1488
     expect_call_consumed: Arc<Notify>,
     core_notf_sender: mpsc::UnboundedSender<CoreNotification>,
     session_notf_sender: mpsc::UnboundedSender<SessionNotification>,
@@ -306,11 +302,6 @@
             out,
         });
     }
-<<<<<<< HEAD
-    fn send_notf(&self, notf: UciNotification) {
-        // The only error is that the other side is gone, and we don't care.
-        let _ = self.notf_sender.lock().unwrap().as_ref().unwrap().send(notf);
-=======
 
     fn send_notifications(&self, notfs: Vec<UciNotification>) {
         for notf in notfs.into_iter() {
@@ -326,15 +317,11 @@
                 }
             }
         }
->>>>>>> 43de1488
     }
 }
 
 #[async_trait]
 impl UciManager for MockUciManager {
-<<<<<<< HEAD
-    async fn open_hal(&self, notf_sender: mpsc::UnboundedSender<UciNotification>) -> Result<()> {
-=======
     async fn set_logger_mode(&self, _logger_mode: UciLoggerMode) -> Result<()> {
         Ok(())
     }
@@ -358,34 +345,22 @@
     }
 
     async fn open_hal(&self) -> Result<()> {
->>>>>>> 43de1488
         let mut expected_calls = self.expected_calls.lock().unwrap();
         match expected_calls.pop_front() {
             Some(ExpectedCall::OpenHal { notfs, out }) => {
                 self.expect_call_consumed.notify_one();
-<<<<<<< HEAD
-                *self.notf_sender.lock().unwrap() = Some(notf_sender);
-                for notf in notfs.into_iter() {
-                    self.send_notf(notf);
-                }
-=======
                 self.send_notifications(notfs);
->>>>>>> 43de1488
-                out
-            }
-            Some(call) => {
-                expected_calls.push_front(call);
-                Err(Error::MockUndefined)
-            }
-            None => Err(Error::MockUndefined),
-        }
-    }
-
-<<<<<<< HEAD
-    async fn close_hal(&self) -> Result<()> {
-=======
+                out
+            }
+            Some(call) => {
+                expected_calls.push_front(call);
+                Err(Error::MockUndefined)
+            }
+            None => Err(Error::MockUndefined),
+        }
+    }
+
     async fn close_hal(&self, force: bool) -> Result<()> {
->>>>>>> 43de1488
         let mut expected_calls = self.expected_calls.lock().unwrap();
         match expected_calls.pop_front() {
             Some(ExpectedCall::CloseHal { expected_force, out }) if expected_force == force => {
@@ -497,13 +472,7 @@
                 out,
             }) if expected_session_id == session_id && expected_session_type == session_type => {
                 self.expect_call_consumed.notify_one();
-<<<<<<< HEAD
-                for notf in notfs.into_iter() {
-                    self.send_notf(notf);
-                }
-=======
                 self.send_notifications(notfs);
->>>>>>> 43de1488
                 out
             }
             Some(call) => {
@@ -548,13 +517,7 @@
                 && app_config_tlvs_eq(&expected_config_tlvs, &config_tlvs) =>
             {
                 self.expect_call_consumed.notify_one();
-<<<<<<< HEAD
-                for notf in notfs.into_iter() {
-                    self.send_notf(notf);
-                }
-=======
                 self.send_notifications(notfs);
->>>>>>> 43de1488
                 out
             }
             Some(call) => {
@@ -588,11 +551,7 @@
         }
     }
 
-<<<<<<< HEAD
-    async fn session_get_count(&self) -> Result<usize> {
-=======
     async fn session_get_count(&self) -> Result<u8> {
->>>>>>> 43de1488
         let mut expected_calls = self.expected_calls.lock().unwrap();
         match expected_calls.pop_front() {
             Some(ExpectedCall::SessionGetCount { out }) => {
@@ -645,11 +604,6 @@
                 }) =>
             {
                 self.expect_call_consumed.notify_one();
-<<<<<<< HEAD
-                for notf in notfs.into_iter() {
-                    self.send_notf(notf);
-                }
-=======
                 self.send_notifications(notfs);
                 out
             }
@@ -706,7 +660,6 @@
                 && expected_ranging_round_indexes == ranging_round_indexes =>
             {
                 self.expect_call_consumed.notify_one();
->>>>>>> 43de1488
                 out
             }
             Some(call) => {
@@ -724,13 +677,7 @@
                 if expected_session_id == session_id =>
             {
                 self.expect_call_consumed.notify_one();
-<<<<<<< HEAD
-                for notf in notfs.into_iter() {
-                    self.send_notf(notf);
-                }
-=======
                 self.send_notifications(notfs);
->>>>>>> 43de1488
                 out
             }
             Some(call) => {
@@ -748,13 +695,7 @@
                 if expected_session_id == session_id =>
             {
                 self.expect_call_consumed.notify_one();
-<<<<<<< HEAD
-                for notf in notfs.into_iter() {
-                    self.send_notf(notf);
-                }
-=======
                 self.send_notifications(notfs);
->>>>>>> 43de1488
                 out
             }
             Some(call) => {
