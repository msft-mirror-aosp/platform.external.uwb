--- conflicted
+++ resolved
@@ -14,9 +14,5 @@
 
 //! The library provides the core logic of Ultra-wide band (UWB) technology.
 
-<<<<<<< HEAD
 mod uci;
-=======
-mod uci;
-pub(crate) mod utils;
->>>>>>> d4f0e6ae
+pub(crate) mod utils;